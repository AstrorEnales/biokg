--- conflicted
+++ resolved
@@ -97,14 +97,8 @@
     print_bold_line()
 
 
-<<<<<<< HEAD
 def download_ctd_data(sources_dp, srcs_cp):
     """ Download ctd database files
-=======
-def download_phosphosite_data(sources_dp, srcs_cp):
-    """ Download phosphositeplus database files
->>>>>>> 0f1382ca
-
     Parameters
     ----------
     sources_dp : str
@@ -112,7 +106,6 @@
     srcs_cp : RawConfigParser
         source urls config parser
     """
-<<<<<<< HEAD
     print_section_header("Downloading CTD data files")
 
     ctd_chemical_id_mapping = join(sources_dp,'CTD_chemicals.tsv.gz')
@@ -122,7 +115,18 @@
     download_file_md5_check(srcs_cp["ctd"]["chemical_id_mapping"], ctd_chemical_id_mapping)
     download_file_md5_check(srcs_cp["ctd"]["gene_id_mapping"], ctd_gene_id_mapping)
     download_file_md5_check(srcs_cp["ctd"]["chemical_gene_interactions"], ctd_chemical_gene_interactions)
-=======
+
+    print_bold_line()
+    
+def download_phosphosite_data(sources_dp, srcs_cp):
+    """ Download phosphositeplus database files
+    Parameters
+    ----------
+    sources_dp : str
+        the sources directory path
+    srcs_cp : RawConfigParser
+        source urls config parser
+    """
     print_section_header("Downloading PhosphoSitePlus data files")
 
     phosphorylation_site_fp = join(sources_dp, "phosphorylation_site.txt.gz")
@@ -130,6 +134,5 @@
 
     download_file_md5_check(srcs_cp["phosphositeplus"]["phosphorylation_site"], phosphorylation_site_fp)
     download_file_md5_check(srcs_cp["phosphositeplus"]["kinase_substrate"], kinase_substrate_fp)
->>>>>>> 0f1382ca
 
     print_bold_line()