--- conflicted
+++ resolved
@@ -48,13 +48,11 @@
     # download hpa source data
     download_hpa_data(sources_dp=sources_dp, srcs_cp=sources_urls)
 
-<<<<<<< HEAD
     # download ctd source data
     download_ctd_data(sources_dp=sources_dp, srcs_cp=sources_urls)
-=======
+    
     # download phosphosite source data
     download_phosphosite_data(sources_dp=sources_dp, srcs_cp=sources_urls)
->>>>>>> 0f1382ca
 
     # ----------------------------------------------------------------------
     # processing uniprot entries file
@@ -132,7 +130,6 @@
         print(inf_sym + "Reactome processed files exists with valid md5 hashes %s. >>> Parsing not required." % done_sym)
 
     # ----------------------------------------------------------------------
-<<<<<<< HEAD
     # processing CTD entries file
     ctd_parser = CTDParser()
     ctd_fps = [join(preprocessed_dp, fn) for fn in ctd_parser.filenames]
@@ -144,7 +141,8 @@
             export_file_md5(ofp)
     else:
         print(inf_sym + "CTD processed files exists with valid md5 hashes %s. >>> Parsing not required." % done_sym)
-=======
+    
+    # ----------------------------------------------------------------------
     # processing Phosphosite entries file
     phosphosite_parser = PhosphositeParser()
     phosphosite_fps = [join(preprocessed_dp, fn) for fn in phosphosite_parser.filenames]
@@ -156,7 +154,6 @@
             export_file_md5(ofp)
     else:
         print(inf_sym + "PhosphoSitePlus processed files exists with valid md5 hashes %s. >>> Parsing not required." % done_sym)
->>>>>>> 0f1382ca
 
 
 if __name__ == '__main__':
