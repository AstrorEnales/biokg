--- conflicted
+++ resolved
@@ -6,12 +6,7 @@
 
 from biokg.loader import *
 from biokg.util.extras import program_header
-<<<<<<< HEAD
 from biokg.processing.parsers import *
-=======
-from biokg.processing.parsers import UniProtTxtParser, HumanProteinAtlasParser,\
-    KeggParser, DrugBankParser, ReactomeParser
->>>>>>> 58a88588
 from biokg.util.io import export_file_md5, file_has_valid_md5
 
 
@@ -70,34 +65,25 @@
 
     # ----------------------------------------------------------------------
     # processing HPA entries file
-    # hpa_parser = HumanProteinAtlasParser()
-    # hpa_files = ["hpa_antibodies.txt", "hpa_cellines_exp.txt", "hpa_tissues_exp.txt"]
-    # hpa_fps = [join(output_dp, fn) for fn in hpa_files]
-    # invalid_md5 = bool(sum([not file_has_valid_md5(ofp) for ofp in hpa_fps]))
-    # if invalid_md5:
-    #     hpa_parser.parse_database_xml(join(sources_dp, "proteinatlas.xml.gz"), preprocessed_dp)
-    #     for ofp in hpa_fps:
-    #         export_file_md5(ofp)
-    # else:
-    #     print(inf_sym + "HPA processed files exists with valid md5 hashes %s. >>> Parsing not required." % done_sym)
-
+    hpa_parser = HumanProteinAtlasParser()
+    hpa_files = ["hpa_antibodies.txt", "hpa_cellines_exp.txt", "hpa_tissues_exp.txt"]
+    hpa_fps = [join(output_dp, fn) for fn in hpa_files]
+    invalid_md5 = bool(sum([not file_has_valid_md5(ofp) for ofp in hpa_fps]))
+    if invalid_md5:
+        hpa_parser.parse_database_xml(join(sources_dp, "proteinatlas.xml.gz"), preprocessed_dp)
+        for ofp in hpa_fps:
+            export_file_md5(ofp)
+    else:
+        print(inf_sym + "HPA processed files exists with valid md5 hashes %s. >>> Parsing not required." % done_sym)
+    # ----------------------------------------------------------------------
+    # processing Cellosaurus database file
     cell_parser = CellosaurusParser()
     cell_parser.parse_db_file(join(sources_dp, "cellosaurus_data.txt"), preprocessed_dp)
+
+    # TODO: export md5 hashes of resulting files as in other databases
+
     # ----------------------------------------------------------------------
     # processing DrugBank entries file
-<<<<<<< HEAD
-    # drugbank_parser = DrugBankParser()
-    # drugbank_fps = [join(output_dp, fn) for fn in drugbank_parser.filelist]
-    # invalid_md5 = bool(sum([not file_has_valid_md5(ofp) for ofp in drugbank_fps]))
-    # if invalid_md5:
-    #     drugbank_parser.parse_drugbank_xml(join(sources_dp, "drugbank_all_full_database.xml.zip"), output_dp)
-    #     for ofp in drugbank_fps:
-    #         export_file_md5(ofp)
-    # else:
-    #     print(inf_sym + "DrugBank processed files exists with valid md5 hashes %s. >>> Parsing not required." % done_sym)
-        
-        
-=======
     drugbank_parser = DrugBankParser()
     drugbank_fps = [join(output_dp, fn) for fn in drugbank_parser.filelist]
     invalid_md5 = bool(sum([not file_has_valid_md5(ofp) for ofp in drugbank_fps]))
@@ -133,6 +119,5 @@
         print(inf_sym + "Reactome processed files exists with valid md5 hashes %s. >>> Parsing not required." % done_sym)
 
 
->>>>>>> 58a88588
 if __name__ == '__main__':
     main()